# Copyright (c) 2023-2024, NVIDIA CORPORATION.
#
# Licensed under the Apache License, Version 2.0 (the "License");
# you may not use this file except in compliance with the License.
# You may obtain a copy of the License at
#
#     http://www.apache.org/licenses/LICENSE-2.0
#
# Unless required by applicable law or agreed to in writing, software
# distributed under the License is distributed on an "AS IS" BASIS,
# WITHOUT WARRANTIES OR CONDITIONS OF ANY KIND, either express or implied.
# See the License for the specific language governing permissions and
# limitations under the License.

[build-system]
requires = ["setuptools"]
build-backend = "setuptools.build_meta"

[project]
name = "rapids-pre-commit-hooks"
version = "0.0.0"
authors = [
    { name = "RAPIDS Development Team", email = "pypi@rapids.ai" }
]
urls = { homepage = "https://github.com/rapidsai/pre-commit-hooks" }
description = "pre-commit hooks for RAPIDS"
readme = { file = "README.md", content-type = "text/markdown" }
license = { file = "LICENSE" }
classifiers = [
    "License :: OSI Approved :: Apache Software License",
    "Programming Language :: Python :: 3",
]
requires-python = ">=3.9"
dependencies = [
    "bashlex",
<<<<<<< HEAD
    "rich",
=======
    "gitpython",
>>>>>>> 342015ce
]

[project.optional-dependencies]
test = [
    "freezegun",
    "pytest",
]

[project.scripts]
verify-conda-yes = "rapids_pre_commit_hooks.shell.verify_conda_yes:main"
verify-copyright = "rapids_pre_commit_hooks.copyright:main"

[tool.setuptools]
packages = { "find" = { where = ["src"] } }

[tool.isort]
profile = "black"

[tool.pytest.ini_options]
testpaths = [
    "test",
]<|MERGE_RESOLUTION|>--- conflicted
+++ resolved
@@ -33,11 +33,8 @@
 requires-python = ">=3.9"
 dependencies = [
     "bashlex",
-<<<<<<< HEAD
+    "gitpython",
     "rich",
-=======
-    "gitpython",
->>>>>>> 342015ce
 ]
 
 [project.optional-dependencies]
