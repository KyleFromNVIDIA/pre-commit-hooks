--- conflicted
+++ resolved
@@ -19,13 +19,9 @@
 import functools
 import re
 import warnings
-<<<<<<< HEAD
+from collections.abc import Callable
 from itertools import pairwise
-from typing import Callable, Optional
-=======
-from collections.abc import Callable, Generator, Iterable
 from typing import Optional
->>>>>>> cca7f87a
 
 from rich.console import Console
 from rich.markup import escape
